--- conflicted
+++ resolved
@@ -15,11 +15,8 @@
 
 
 def get_version():
-<<<<<<< HEAD
     version = "1.1.17"
-=======
-    version = "1.1.16"
->>>>>>> 746500c8
+
     return version
 
 
