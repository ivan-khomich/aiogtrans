# -*- coding: utf-8 -*-
"""
A Translation module.

You can translate text using httpx in this module.

Copyright (c) 2022 Ben Z

Permission is hereby granted, free of charge, to any person obtaining a copy
of this software and associated documentation files (the "Software"), to deal
in the Software without restriction, including without limitation the rights
to use, copy, modify, merge, publish, distribute, sublicense, and/or sell
copies of the Software, and to permit persons to whom the Software is
furnished to do so, subject to the following conditions:

The above copyright notice and this permission notice shall be included in all
copies or substantial portions of the Software.
"""
import asyncio
import json
import random
import typing

import os
import httpx

from aiogtrans import urls
from aiogtrans.constants import (
    DEFAULT_CLIENT_SERVICE_URLS,
    DEFAULT_FALLBACK_SERVICE_URLS,
    DEFAULT_RAISE_EXCEPTION,
    DEFAULT_USER_AGENT,
    LANGCODES,
    LANGUAGES,
    SPECIAL_CASES,
)
from aiogtrans.models import Detected, Translated, TranslatedPart

EXCLUDES = ("en", "ca", "fr")

RPC_ID = "MkEWBc"


class Translator:
    """
    Google Translate Ajax API Translator class

    Create an instance of this class to access the API.
    """

    def __init__(
        self,
        loop: asyncio.AbstractEventLoop = asyncio.new_event_loop(),
        _aclient: httpx.AsyncClient = None,
        service_urls: typing.Union[list, tuple] = DEFAULT_CLIENT_SERVICE_URLS,
        user_agent: str = DEFAULT_USER_AGENT,
        raise_exception: bool = DEFAULT_RAISE_EXCEPTION,
        timeout: typing.Union[int, float] = 10.0,
        use_fallback: bool = False,
    ) -> None:
        """
        Initiating the client with the given parameters.
        """
        self.loop = loop
        self.raise_exception = raise_exception

        if use_fallback:
            self.service_urls = DEFAULT_FALLBACK_SERVICE_URLS
            self.client_type = "gtx"
        else:
            self.service_urls = service_urls
            self.client_type = "tw-ob"

        if not _aclient:
            headers = {
                "User-Agent": user_agent,
                "Referer": "https://translate.google.com",
            }

            # Настройка прокси
            proxies = None
            http_proxy = os.getenv('HTTP_PROXY')
            https_proxy = os.getenv('HTTPS_PROXY')
            if http_proxy or https_proxy:
                proxies = {
                    "http://": http_proxy,
                    "https://": https_proxy if https_proxy else http_proxy,
                }

            self._aclient = httpx.AsyncClient(headers=headers, timeout=timeout, proxies=proxies)
        else:
            self._aclient = _aclient

    async def close(self) -> None:
        """
        Close the client
        """
        if self._aclient:
            await self._aclient.aclose()

    async def __aenter__(self) -> "Translator":
        """
        Enter the context
        """
        return self

    async def __aexit__(self, exc_type, exc_val, exc_tb) -> None:
        """
        Exit the context
        """
        await self.close()

    async def _build_rpc_request(self, text: str, dest: str, src: str) -> str:
        """
        Build the rpc request
        """
        return json.dumps(
            [
                [
                    [
                        RPC_ID,
                        json.dumps(
                            [[text, src, dest, True], [None]], separators=(",", ":")
                        ),
                        None,
                        "generic",
                    ],
                ]
            ],
            separators=(",", ":"),
        )

    def _pick_service_url(self) -> str:
        """
        Pick a service url
        """
        if len(self.service_urls) == 1:
            return self.service_urls[0]
        return random.choice(self.service_urls)

    async def _translate(
        self, text: str, dest: str, src: str
    ) -> typing.Tuple[str, httpx.Response]:
        """
        Translate protected method
        """
        url = urls.TRANSLATE_RPC.format(host=self._pick_service_url())
        data = {
            "f.req": await self._build_rpc_request(text, dest, src),
        }
        params = {
            "rpcids": RPC_ID,
            "bl": "boq_translate-webserver_20201207.13_p0",
            "soc-app": 1,
            "soc-platform": 1,
            "soc-device": 1,
            "rt": "c",
        }

        print("Request URL:", url)
        print("Request parameters:", params)
        print("Request data:", data)

        try:
            request = await self._aclient.post(url, params=params, data=data)
        except Exception as e:
            print(f"HTTP Request failed: {e}")
            raise e

        print("Response status code:", request.status_code)
        print("Response text:", request.text)

        status = request.status_code if hasattr(request, "status_code") else request.status
        if status != 200 and self.raise_exception:
            raise Exception(
                f"""Unexpected status code "{status}" from {self.service_urls}"""
            )
        text = request.text
        return text, request

    async def _parse_extra_data(self, data: list) -> dict:
        """
        Parsing extra data to be returned to the user
        """
        response_parts_name_mapping = {
            0: "translation",
            1: "all-translations",
            2: "original-language",
            5: "possible-translations",
            6: "confidence",
            7: "possible-mistakes",
            8: "language",
            11: "synonyms",
            12: "definitions",
            13: "examples",
            14: "see-also",
        }

        extra = {}

        for index, category in response_parts_name_mapping.items():
            extra[category] = (
                data[index] if (index < len(data) and data[index]) else None
            )

        return extra

    async def translate(
        self, text: str, dest: str = "en", src: str = "auto"
    ) -> Translated:
        """
        Translate text
        """
        dest = dest.lower().split("_", 1)[0]
        src = src.lower().split("_", 1)[0]

        if src != "auto" and src not in LANGUAGES:
            if src in SPECIAL_CASES:
                src = SPECIAL_CASES[src]
            elif src in LANGCODES:
                src = LANGCODES[src]
            else:
                raise ValueError(f"Invalid Source Language: {src}")

        if dest not in LANGUAGES:
            if dest in SPECIAL_CASES:
                dest = SPECIAL_CASES[dest]
            elif dest in LANGCODES:
                dest = LANGCODES[dest]
            else:
                raise ValueError(f"Invalid Destination Language: {dest}")

        origin = text
        data, response = await self._translate(text, dest, src)

        token_found = False
        square_bracket_counts = [0, 0]
        resp = ""
        for line in data.split("\n"):
            token_found = token_found or f'"{RPC_ID}"' in line[:30]
            if not token_found:
                continue

            is_in_string = False
            for index, char in enumerate(line):
                if char == '"' and (index == 0 or line[index - 1] != "\\"):
                    is_in_string = not is_in_string
                if not is_in_string:
                    if char == "[":
                        square_bracket_counts[0] += 1
                    elif char == "]":
                        square_bracket_counts[1] += 1

            resp += line
            if square_bracket_counts[0] == square_bracket_counts[1]:
                break

        try:
            data = json.loads(resp)
            parsed = json.loads(data[0][2])
        except Exception as e:
            print(f"Error occurred while loading data: {e} \n Response : {response.text}")
            raise Exception(
                f"Error occurred while loading data: {e} \n Response : {response.text}"
            )

<<<<<<< HEAD
        # Получение списка переводов
        translations = parsed[1][0][0][5]

        # Фильтрация переводов с мужским родом
        masculine_translations = [
            part for part in translations if len(part) > 2 and part[2] == "(masculine)"
        ]

        if masculine_translations:
            selected_part = masculine_translations[0]
        elif translations:
            selected_part = translations[0]
        else:
            raise Exception("No translation entries found.")

        # Создание объекта TranslatedPart с выбранным переводом
        translated_parts = [
            TranslatedPart(
                selected_part[0],
                selected_part[1] if len(selected_part) >= 2 else []
            )
        ]

        should_spacing = parsed[1][0][0][3]
        translated = (" " if should_spacing else "").join(
            map(lambda part: part.text, translated_parts)
        )
=======
        # Обработка информации о гендере, если она присутствует
        try:
            # parsed[1][0][0][5] должно содержать список переводов
            translation_entries = parsed[1][0][0][5]
            if translation_entries is None:
                raise ValueError("No translation entries found.")

            # Проверяем, содержит ли первый элемент информацию о гендере
            first_entry = translation_entries[0]
            if isinstance(first_entry, list) and len(first_entry) >= 4 and isinstance(first_entry[3], str):
                # Предполагаем, что элемент содержит гендерную информацию
                gender_info = first_entry[3]
                print(f"Detected gender information: {gender_info}")
                # Извлекаем только первую гендерную запись
                first_gender = gender_info.split(",")[0].strip()
                print(f"Using first gender information: {first_gender}")
                translated = first_entry[0]  # Получаем переведённый текст
            else:
                # Если гендерной информации нет, обрабатываем как обычно
                translated = translation_entries[0][0]
        except Exception as e:
            print(f"Failed to process translation entries: {e}")
            translated = "Translation Failed"

        print(f"Translated text: {translated}")
>>>>>>> 746500c8

        if src == "auto":
            try:
                src = parsed[2]
            except:
                pass
        if src == "auto":
            try:
                src = parsed[0][2]
            except:
                pass

        # currently not available
        confidence = None

        origin_pronunciation = None
        try:
            origin_pronunciation = parsed[0][0]
        except:
            pass

        pronunciation = None
        try:
            pronunciation = selected_part[1] if len(selected_part) > 1 else None
        except:
            pass

        extra_data = {
            "confidence": confidence,
            "parts": [],  # Упрощаем для отладки
            "origin_pronunciation": origin_pronunciation,
            "parsed": parsed,
        }
        result = Translated(
            src=src,
            dest=dest,
            origin=origin,
            text=translated,
            pronunciation=pronunciation,
            parts=[],  # Упрощаем для отладки
            extra_data=extra_data,
            response=response.text,
        )
        return result


    async def detect(self, text: str) -> Detected:
        """
        Detect a language
        """
        translated = await self.translate(text, src="auto", dest="en")
        result = Detected(
            lang=translated.src,
            confidence=translated.extra_data.get("confidence", None),
            response=translated._response,
        )
        return result<|MERGE_RESOLUTION|>--- conflicted
+++ resolved
@@ -264,7 +264,6 @@
                 f"Error occurred while loading data: {e} \n Response : {response.text}"
             )
 
-<<<<<<< HEAD
         # Получение списка переводов
         translations = parsed[1][0][0][5]
 
@@ -292,33 +291,8 @@
         translated = (" " if should_spacing else "").join(
             map(lambda part: part.text, translated_parts)
         )
-=======
-        # Обработка информации о гендере, если она присутствует
-        try:
-            # parsed[1][0][0][5] должно содержать список переводов
-            translation_entries = parsed[1][0][0][5]
-            if translation_entries is None:
-                raise ValueError("No translation entries found.")
-
-            # Проверяем, содержит ли первый элемент информацию о гендере
-            first_entry = translation_entries[0]
-            if isinstance(first_entry, list) and len(first_entry) >= 4 and isinstance(first_entry[3], str):
-                # Предполагаем, что элемент содержит гендерную информацию
-                gender_info = first_entry[3]
-                print(f"Detected gender information: {gender_info}")
-                # Извлекаем только первую гендерную запись
-                first_gender = gender_info.split(",")[0].strip()
-                print(f"Using first gender information: {first_gender}")
-                translated = first_entry[0]  # Получаем переведённый текст
-            else:
-                # Если гендерной информации нет, обрабатываем как обычно
-                translated = translation_entries[0][0]
-        except Exception as e:
-            print(f"Failed to process translation entries: {e}")
-            translated = "Translation Failed"
-
-        print(f"Translated text: {translated}")
->>>>>>> 746500c8
+
+
 
         if src == "auto":
             try:
